--- conflicted
+++ resolved
@@ -261,41 +261,6 @@
 	*/
 }
 
-<<<<<<< HEAD
-func TestSqlShow(t *testing.T) {
-	/*
-		SHOW [FULL] TABLES [{FROM | IN} db_name]
-		[LIKE 'pattern' | WHERE expr]
-	*/
-	sql := `show tables`
-	req, err := ParseSql(sql)
-	assert.Tf(t, err == nil && req != nil, "Must parse: %s  \n\t%v", sql, err)
-	cmd, ok := req.(*SqlShow)
-	assert.Tf(t, ok, "is SqlShow: %T", req)
-	assert.Tf(t, cmd.Identity == "tables", "has SHOW kw: %#v", cmd)
-	/*
-		assert.Tf(t, len(cmd.Columns) == 1 && cmd.Columns[0].Name == "autocommit", "has autocommit: %#v", cmd.Columns)
-
-		sql = `SET @@local.sort_buffer_size=10000;`
-		req, err = ParseSql(sql)
-		assert.Tf(t, err == nil && req != nil, "Must parse: %s  \n\t%v", sql, err)
-		cmd, ok = req.(*SqlCommand)
-		assert.Tf(t, ok, "is SqlCommand: %T", req)
-		assert.Tf(t, cmd.Keyword() == lex.TokenSet, "has SET kw: %#v", cmd)
-		assert.Tf(t, len(cmd.Columns) == 1 && cmd.Columns[0].Name == "@@local.sort_buffer_size", "has autocommit: %#v", cmd.Columns)
-
-		sql = "USE `myschema`;"
-		req, err = ParseSql(sql)
-		assert.Tf(t, err == nil && req != nil, "Must parse: %s  \n\t%v", sql, err)
-		cmd, ok = req.(*SqlCommand)
-		assert.Tf(t, ok, "is SqlCommand: %T", req)
-		assert.Tf(t, cmd.Keyword() == lex.TokenUse, "has USE kw: %#v", cmd)
-		assert.Tf(t, len(cmd.Columns) == 1 && cmd.Columns[0].Name == "myschema", "has myschema: %#v", cmd.Columns[0])
-	*/
-}
-
-=======
->>>>>>> 0fb45987
 func TestSqlCommands(t *testing.T) {
 	// Administrative commands
 	sql := `set autocommit`
