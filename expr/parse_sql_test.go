--- conflicted
+++ resolved
@@ -274,11 +274,7 @@
 	sel, ok = req.(*SqlSelect)
 	assert.Tf(t, ok, "is SqlSelect: %T", req)
 	assert.Tf(t, len(sel.From) == 1, "has 1 from: %v", sel.From)
-<<<<<<< HEAD
 	assert.Tf(t, sel.Where != nil && sel.Where.Source != nil, "has sub-select: %v", sel.Where)
-=======
-	assert.Tf(t, sel.Where != nil && sel.Where.NodeType() == SqlWhereNodeType, "has sub-select: %v", sel.Where)
-	u.Infof("sel:  %#v", sel.Where)
 }
 
 func TestSqlAggregateTypeSelect(t *testing.T) {
@@ -290,7 +286,6 @@
 	assert.Tf(t, ok, "is SqlSelect: %T", req)
 	sel.Rewrite()
 	assert.Tf(t, sel.IsAggQuery(), "wanted IsAggQuery()==true but got false")
->>>>>>> 27d968ea
 }
 
 func TestSqlParseFromTypes(t *testing.T) {
