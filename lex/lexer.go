package lex

import (
	"bytes"
	"fmt"
	u "github.com/araddon/gou"
	"strings"
	"unicode"
	"unicode/utf8"
)

var _ = u.EMPTY

var (
	// FEATURE FLAGS
	SUPPORT_DURATION = true
	// Identity Quoting
	//  http://stackoverflow.com/questions/1992314/what-is-the-difference-between-single-and-double-quotes-in-sql
	// you might want to set this to not include single ticks
	//  http://dev.mysql.com/doc/refman/5.1/en/string-literals.html
	//IdentityQuoting = []byte{'[', '`', '"'} // mysql ansi-ish, no single quote identities, and allowing double-quote
	IdentityQuoting = []byte{'[', '`', '\''} // more ansi-ish, allow double quotes around identities
)

const (
	eof       = -1
	decDigits = "0123456789"
	hexDigits = "0123456789ABCDEF"
)

// StateFn represents the state of the lexer as a function that returns the
// next state.
type StateFn func(*Lexer) StateFn

type NamedStateFn struct {
	Name    string
	StateFn StateFn
}

// Creates a new lexer for the input string
//
func NewLexer(input string, dialect *Dialect) *Lexer {
	// Two tokens of buffering is sufficient for all state functions.
	l := &Lexer{
		input:   input,
		state:   LexDialectForStatement,
		tokens:  make(chan Token, 1),
		stack:   make([]NamedStateFn, 0, 10),
		dialect: dialect,
	}
	l.ReverseTrim()
	return l
}

// creates a new lexer for the input string using SqlDialect
//  this is sql(ish) compatible parser
//
func NewSqlLexer(input string) *Lexer {
	// Two tokens of buffering is sufficient for all state functions.
	l := &Lexer{
		input:   input,
		state:   LexDialectForStatement,
		tokens:  make(chan Token, 1),
		stack:   make([]NamedStateFn, 0, 10),
		dialect: SqlDialect,
	}
	l.ReverseTrim()
	return l
}

// Lexer holds the state of the lexical scanning.
//
//  Holds a *Dialect* which gives much of the
//    rules specific to this language
//
// many-generations removed from that Based on the lexer from the "text/template" package.
// See http://www.youtube.com/watch?v=HxaD_trXwRE
type Lexer struct {
	input         string     // the string being scanned
	state         StateFn    // the next lexing function to enter
	pos           int        // current position in the input
	start         int        // start position of this token
	width         int        // width of last rune read from input
	lastToken     Token      // last token we emitted
	tokens        chan Token // channel of scanned tokens we output on
	doubleDelim   bool       // flag for tags starting with double braces
	dialect       *Dialect   // Dialect is the syntax-rules for all statement-types of this language
	statement     *Clause    // Statement type we are lexing
	curClause     *Clause    // Current clause we are lexing, we descend, ascend, iter()
	peekedWordPos int
	peekedWord    string
	lastQuoteMark byte

	//statementPos  int
	//entryStateFn StateFn    // The current clause top level StateFn

	// Due to nested Expressions and evaluation this allows us to descend/ascend
	// during lex, using push/pop to add and remove states needing evaluation
	stack []NamedStateFn
}

// returns the next token from the input
func (l *Lexer) NextToken() Token {

	for {
		//u.Debugf("token: start=%v  pos=%v  peek5=%s", l.start, l.pos, l.PeekX(5))
		select {
		case token := <-l.tokens:
			return token
		default:
			if l.state == nil && len(l.stack) > 0 {
				l.state = l.pop()
			} else if l.state == nil {
				return Token{T: TokenEOF, V: ""}
			}
			l.state = l.state(l)
		}
	}
	panic("not reachable")
}

func (l *Lexer) Push(name string, state StateFn) {
	//u.LogTracef(u.INFO, "pushed item onto stack: %v", len(l.stack))
	//u.Infof("pushed item onto stack: %v  %v", name, len(l.stack))
	l.stack = append(l.stack, NamedStateFn{name, state})
}

func (l *Lexer) pop() StateFn {
	if len(l.stack) == 0 {
		return l.errorf("BUG in lexer: no states to pop.")
	}
	li := len(l.stack) - 1
	last := l.stack[li]
	l.stack = l.stack[0:li]
	//u.Infof("popped item off stack:  %v", last.Name)
	return last.StateFn
}

// next returns the next rune in the input
func (l *Lexer) Next() (r rune) {
	if l.pos >= len(l.input) {
		l.width = 0
		return eof
	}
	r, l.width = utf8.DecodeRuneInString(l.input[l.pos:])
	l.pos += l.width
	return r
}

func (l *Lexer) skipX(ct int) {
	for i := 0; i < ct; i++ {
		l.Next()
	}
}

func (l *Lexer) RawInput() string {
	return l.input
}

// peek returns but does not consume the next rune in the input.
func (l *Lexer) Peek() rune {
	r := l.Next()
	l.backup()
	return r
}

// grab the next x characters without consuming
func (l *Lexer) PeekX(x int) string {
	if l.pos+x > len(l.input) {
		return l.input[l.pos:]
	}
	return l.input[l.pos : l.pos+x]
}

// get single character
func (l *Lexer) peekXrune(x int) rune {
	if l.pos+x > len(l.input) {
		return rune(0)
	}
	return rune(l.input[l.pos+x])
}

// lets grab the next word (till whitespace, without consuming)
func (l *Lexer) PeekWord2() string {

	skipWs := 0
	for ; skipWs < len(l.input)-l.pos; skipWs++ {
		r, _ := utf8.DecodeRuneInString(l.input[l.pos+skipWs:])
		if !unicode.IsSpace(r) {
			break
		}
	}

	word := ""
	for i := skipWs; i < len(l.input)-l.pos; i++ {
		r, _ := utf8.DecodeRuneInString(l.input[l.pos+i:])
		if unicode.IsSpace(r) || !isIdentifierRune(r) {
			u.Infof("hm:   '%v' word='%s' %v", l.input[l.pos:l.pos+i], word, l.input[l.pos:l.pos+i] == word)
			return word
		} else {
			word = word + string(r)
		}
	}
	return word
}

// lets grab the next word (till whitespace, without consuming)
func (l *Lexer) PeekWord() string {

	if l.pos == l.peekedWordPos && l.peekedWordPos > 0 {
		return l.peekedWord
	}
	// TODO:  optimize this, this is by far the most expensive operation
	//  in the lexer
	//    - move to some type of early bail?  ie, use Accept() whereever possible?
	skipWs := 0
	for ; skipWs < len(l.input)-l.pos; skipWs++ {
		r, ri := utf8.DecodeRuneInString(l.input[l.pos+skipWs:])
		if ri != 1 {
			//skipWs += (ri - 1)
		}
		if !unicode.IsSpace(r) {
			break
		}
	}
	i := skipWs
	for ; i < len(l.input)-l.pos; i++ {
		r, ri := utf8.DecodeRuneInString(l.input[l.pos+i:])
		//u.Debugf("r: %v", string(r))
		if ri != 1 {
			//i += (ri - 1)
		}
		if unicode.IsSpace(r) || !isIdentifierRune(r) || r == '(' {
			if i > 0 {
				//u.Infof("hm:   '%v'", l.input[l.pos+skipWs:l.pos+i])
				l.peekedWordPos = l.pos
				l.peekedWord = l.input[l.pos+skipWs : l.pos+i]
				return l.peekedWord
			} else if r == '(' {
				// regardless of being short, lets treet like word
				return string(r)
			}

		}
	}
	//u.Infof("hm:   '%v'", l.input[l.pos+skipWs:l.pos+i])
	l.peekedWordPos = l.pos
	l.peekedWord = l.input[l.pos+skipWs : l.pos+i]
	return l.peekedWord
	//return ""
}

// peek word, but using laxIdentifier characters
func (l *Lexer) peekLaxWord() string {
	word := ""
	for i := 0; i < len(l.input)-l.pos; i++ {
		r, _ := utf8.DecodeRuneInString(l.input[l.pos+i:])
		if !isLaxIdentifierRune(r) {
			return word
		} else {
			word = word + string(r)
		}
	}
	return word
}

// backup steps back one rune. Can only be called once per call of next.
func (l *Lexer) backup() {
	l.pos -= l.width
}

// have we consumed all input
func (l *Lexer) IsEnd() bool {
	//u.Infof("isEnd? %v:%v", l.pos, len(l.input))
	if l.pos >= len(l.input) {
		return true
	}
	// if l.Peek() == ';' {
	// 	return true
	// }
	return false
}

// emit passes an token back to the client.
func (l *Lexer) Emit(t TokenType) {
	//u.Debugf("emit: %s  '%s'  stack=%v", t, l.input[l.start:l.pos], len(l.stack))
	if l.lastQuoteMark != 0 {
		l.lastToken = Token{T: t, V: l.input[l.start:l.pos], Pos: l.start, Quote: l.lastQuoteMark}
		l.lastQuoteMark = 0
	} else {
		l.lastToken = Token{T: t, V: l.input[l.start:l.pos], Pos: l.start}
	}
	l.tokens <- l.lastToken
	l.start = l.pos
}

// ignore skips over the pending input before this point.
func (l *Lexer) ignore() {
	l.start = l.pos
}

// ignore skips over the item
func (l *Lexer) ignoreWord(word string) {
	l.pos += len(word)
	l.start = l.pos
}

// accept consumes the next rune if it's from the valid set.
func (l *Lexer) accept(valid string) bool {
	if strings.IndexRune(valid, l.Next()) >= 0 {
		return true
	}
	l.backup()
	return false
}

// acceptRun consumes a run of runes from the valid set.
func (l *Lexer) acceptRun(valid string) bool {
	pos := l.pos
	for strings.IndexRune(valid, l.Next()) >= 0 {
	}
	l.backup()
	return l.pos > pos
}

// Returns current string not yet emitted
func (l *Lexer) current() string {
	str := l.input[l.start:l.pos]
	l.start = l.pos
	return str
}

// Returns remainder of input not yet lexed
func (l *Lexer) remainder() string {
	return l.input[l.start : len(l.input)-1]
}

// lets move position to consume given word
func (l *Lexer) ConsumeWord(word string) {
	// pretty sure the len(word) is valid right?
	l.pos += len(word)
}

// lineNumber reports which line we're on. Doing it this way
// means we don't have to worry about peek double counting.
func (l *Lexer) lineNumber() int {
	return 1 + strings.Count(l.input[:l.pos], "\n")
}

// columnNumber reports which column in the current line we're on.
func (l *Lexer) columnNumber() int {
	n := strings.LastIndex(l.input[:l.pos], "\n")
	if n == -1 {
		n = 0
	}
	return l.pos - n
}

// error returns an error token and terminates the scan by passing
// back a nil pointer that will be the next state, terminating l.nextToken.
func (l *Lexer) errorf(format string, args ...interface{}) StateFn {
	l.tokens <- Token{T: TokenError, V: fmt.Sprintf(format, args...)}
	return nil
}

// Skips white space characters in the input.
func (l *Lexer) SkipWhiteSpaces() {
	for rune := l.Next(); unicode.IsSpace(rune); rune = l.Next() {
	}
	l.backup()
	l.ignore()
}

// Skips white space characters at end by trimming so we can recognize the end
//  more easily
func (l *Lexer) ReverseTrim() {
	for i := len(l.input) - 1; i >= 0; i-- {
		if !unicode.IsSpace(rune(l.input[i])) {
			if i < (len(l.input) - 1) {
				//u.Warnf("trim: '%v'", l.input[:i+1])
				l.input = l.input[:i+1]
			}
			break
		}
	}
}

// Scans input and matches against the string.
// Returns true if the expected string was matched.
// expects matchTo to be a lower case string
func (l *Lexer) match(matchTo string, skip int) bool {

	//u.Debugf("match() : %v", matchTo)
	for _, matchRune := range matchTo {
		//u.Debugf("match rune? %v", string(matchRune))
		if skip > 0 {
			skip--
			continue
		}

		nr := l.Next()
		//u.Debugf("rune=%s n=%s   %v  %v", string(matchRune), string(nr), matchRune != nr, unicode.ToLower(nr) != matchRune)
		if matchRune != nr && unicode.ToLower(nr) != matchRune {
			//u.Debugf("setting done = false?, ie did not match")
			return false
		}
	}
	// If we finished looking for the match word, and the next item is not
	// whitespace, it means we failed
	if !isWhiteSpace(l.Peek()) {
		return false
	}
	//u.Debugf("Found match():  %v", matchTo)
	return true
}

// Scans input and tries to match the expected string.
// Returns true if the expected string was matched.
// Does not advance the input if the string was not matched.
//
// NOTE:  this assumes the @val you are trying to match against is LOWER CASE
func (l *Lexer) tryMatch(matchTo string) bool {
	i := 0
	//u.Debugf("tryMatch:  start='%v'", l.PeekWord())
	for _, matchRune := range matchTo {
		i++
		nextRune := l.Next()
		if unicode.ToLower(nextRune) != matchRune {
			for ; i > 0; i-- {
				l.backup()
			}
			//u.Warnf("not found:  %v:%v", string(nextRune), matchTo)
			return false
		}
	}
	//u.Debugf("tryMatch:  good='%v'", matchTo)
	return true
}

// Emits an error token and terminates the scan
// by passing back a nil ponter that will be the next state
// terminating lexer.next function
func (l *Lexer) errorToken(format string, args ...interface{}) StateFn {
	//fmt.Sprintf(format, args...)
	l.Emit(TokenError)
	return nil
}

// non-consuming isExpression, expressions are defined by
//  starting with
//    - negation (!)
//    - non quoted alpha character
//    - (   left-paren
//
func (l *Lexer) isExpr() bool {
	// Expressions are strings not values, so quoting them means no
	r := l.Peek()
	switch {
	case r == '\'':
		return false
	case isDigit(r):
		// first character of expression cannot be digit
		return false
	case r == '!':
		//u.Debugf("found negation! : %v", string(r))
		// Negation is possible?
		l.Next()
		if l.isExpr() {
			l.backup()
			return true
		}
		l.backup()
	case r == '(':
		// ??? paran's wrapping sub-expressions?
		return true
	}
	// Expressions are terminated by either a parenthesis
	// never by spaces
	for i := 0; i < len(l.input)-l.pos; i++ {
		r, _ := utf8.DecodeRuneInString(l.input[l.pos+i:])
		if r == '(' && i > 0 {
			return true
		} else if unicode.IsSpace(r) {
			return false
		} else if !isAlNumOrPeriod(r) {
			return false
		} // else isAlNumOrPeriod so keep looking
	}
	return false
}

// non-consuming check to see if we are about to find next keyword
func (l *Lexer) isNextKeyword(peekWord string) bool {

	if len(peekWord) == 0 {
		return false
	}
	kwMaybe := strings.ToLower(peekWord)
	//u.Debugf("isNextKeyword?  '%s'   len:%v", kwMaybe, len(l.statement.Clauses))

	clause := l.curClause.next
	//u.Infof("clause: %+v", clause)

	//for i := l.statementPos; i < len(l.statement.Clauses); i++ {
	for {
		if clause == nil {
			//u.Warnf("returning, not keyword")
			break
		}
		//clause = l.statement.Clauses[i]
		//u.Infof("clause: %+v", clause)
		//u.Debugf("clause next keyword?    peek=%s  keyword=%v multi?%v children?%v", kwMaybe, clause.keyword, clause.multiWord, len(clause.Clauses))
		if clause.keyword == kwMaybe || (clause.multiWord && strings.ToLower(l.PeekX(len(clause.fullWord))) == clause.fullWord) {
			//u.Infof("return true:  %v", strings.ToLower(l.PeekX(len(clause.fullWord))))
			return true
		}
		switch kwMaybe {
		case "select", "insert", "delete", "update", "from":
			//u.Warnf("doing true: %v", kwMaybe)
			return true
		}
		if !clause.Optional {
			return false
		}
		clause = clause.next
	}

	return false
}

// non-consuming isIdentity
//  Identities are non-numeric string values that are not quoted
func (l *Lexer) isIdentity() bool {
	// Identity are strings not values
	r := l.Peek()
	switch {
	case isIdentityQuoteMark(r):
		// are these always identities?  or do we need
		// to also check first identifier
		peek2 := l.PeekX(2)
		if len(peek2) == 2 {
			return isIdentifierFirstRune(rune(peek2[1]))
		}
		return false
	}
	return isIdentifierFirstRune(r)
}

// matches expected tokentype emitting the token on success
// and returning passed state function.
func (l *Lexer) LexMatchSkip(tok TokenType, skip int, fn StateFn) StateFn {
	//u.Debugf("lexMatch   t=%s peek=%s", tok, l.PeekWord())
	if l.match(tok.String(), skip) {
		//u.Debugf("found match: %s   %v", tok, fn)
		l.Emit(tok)
		return fn
	}
	u.Error("unexpected token", tok)
	return l.errorToken("Unexpected token:" + l.current())
}

// lexer to match expected value returns with args of
//   @matchState state function if match
//   if no match, return nil
func (l *Lexer) lexIfMatch(tok TokenType, matchState StateFn) StateFn {
	l.SkipWhiteSpaces()
	if l.tryMatch(tok.String()) {
		l.Emit(tok)
		return matchState
	}
	return nil
}

// current clause state function, used for repeated clauses
func (l *Lexer) clauseState() StateFn {
	if l.curClause != nil {
		if len(l.curClause.Clauses) > 0 {
			return l.curClause.Clauses[0].Lexer
		}
		return l.curClause.Lexer
	}
	u.Debugf("curClause? %v", l.curClause)
	//u.Debugf("curClause: %v", len(l.curClause.Clauses))
	u.Warnf("empty lex fn? %v", l.PeekX(10))
	return emptyLexFn
}

var emptyLexFn = func(*Lexer) StateFn { u.Debugf("empty statefun"); return nil }

// matches expected tokentype emitting the token on success
// and returning passed state function.
func LexMatchClosure(tok TokenType, nextFn StateFn) StateFn {
	return func(l *Lexer) StateFn {
		//u.Debugf("lexMatch   t=%s peek=%s", tok, l.PeekWord())
		if l.match(tok.String(), 0) {
			//u.Debugf("found match: %s   %v", tok, fn)
			l.Emit(tok)
			return nextFn
		}
		u.Error("unexpected token", tok)
		return l.errorToken("Unexpected token:" + l.current())
	}
}

// State functions ------------------------------------------------------------

// Find first keyword in the current queryTExt, then find appropriate clause in dialect.
// ie [SELECT, ALTER, CREATE, INSERT] in sql
func LexDialectForStatement(l *Lexer) StateFn {

	l.SkipWhiteSpaces()

	r := l.Peek()

	switch r {
	case '/', '-', '#':
		// ensure we have consumed all initial pre-statement comments
		l.Push("LexDialectForStatement", LexDialectForStatement)
		return LexComment(l)
	default:
		peekWord := strings.ToLower(l.PeekWord())
		for _, stmt := range l.dialect.Statements {
			if l.IsEnd() {
				break
			}
			//u.Debugf("stmt lexer?  peek=%s  keyword=%v ", peekWord, stmt.Token.String())
			if stmt.Token.String() == peekWord {
				// We aren't actually going to consume anything here, just find
				// the correct statement
				l.statement = stmt
				l.curClause = stmt
				if len(stmt.Clauses) > 0 {
					l.curClause = stmt.Clauses[0]
				}
				return LexStatement
			} else if stmt.Token == TokenNil {
				if len(stmt.Clauses) == 1 {
					l.statement = stmt
					l.curClause = stmt
					if len(stmt.Clauses) > 0 {
						l.curClause = stmt.Clauses[0]
					}
					return l.clauseState()
				}
				l.statement = stmt
				l.curClause = stmt
				if len(stmt.Clauses) > 0 {
					l.curClause = stmt.Clauses[0]
				}
				return LexStatement
			}

		}
		return l.errorToken("un recognized keyword token:" + peekWord)

	}

	return l.errorToken("could not lex statement" + l.remainder())
}

// LexStatement is the main entrypoint to lex Grammars primarily associated with QL type
// languages, which is keywords seperate clauses, and have order [select .. FROM name WHERE ..]
// the keywords which are reserved serve as identifiers to stop lexing and move to next clause
// lexer
func LexStatement(l *Lexer) StateFn {

	l.SkipWhiteSpaces()

	r := l.Peek()

	switch r {
	case '/', '-', '#':
		// ensure we have consumed all comments
		l.Push("LexStatement", LexStatement)
		return LexComment(l)
	default:
		//u.Warnf("isCur Nil? %v", l.curClause)
		clause := l.curClause

		peekWord := strings.ToLower(l.PeekWord())
		for {
			if clause == nil {
				//u.Warnf("nil clause")
				break
			}
			if l.IsEnd() {
				break
			}

			// we only ever consume each clause once
			//l.statementPos++
			//u.Debugf("stmt.clause parser?  peek=%s  keyword=%v multi?%v", peekWord, clause.keyword, clause.multiWord)
			if clause.keyword == peekWord || (clause.multiWord && strings.ToLower(l.PeekX(len(clause.keyword))) == clause.keyword) {

				// Set the default entry point for this keyword
				//l.clauseState() = clause.Lexer
				l.curClause = clause

				//u.Debugf("dialect clause:  '%v' \n\t %s ", clause.keyword, l.input)
				l.Push("LexStatement", LexStatement)
				if clause.Optional {
					return l.lexIfMatch(clause.Token, clause.Lexer)
				}

				return LexMatchClosure(clause.Token, clause.Lexer)
			}

			clause = clause.next

		}
		// If we have consumed all clauses, we are ready to be done?
		//u.Infof("not found? word? '%s' %v", peekWord, clause)
		if clause == nil {
			//u.Infof("Run End of statement")
			return LexEndOfStatement
		}

	}

	// Correctly reached EOF.
	if l.pos > l.start {
		// What is this?
		l.Emit(TokenRaw)
	}
	l.Emit(TokenEOF)
	return nil
}

// LexLogical is a lex entry function for logical expression language (+-/> etc)
func LexLogical(l *Lexer) StateFn {

	//u.Debug("in lexLogical: ", l.PeekX(5))
	l.SkipWhiteSpaces()

	// r := l.Peek()
	// switch r {
	// case '/', '-', '#':
	// 	// ensure we have consumed all comments
	// 	l.Push("LexLogical", LexLogical)
	// 	return LexComment(l)
	// default:
	//}
	if l.IsEnd() {
		l.Emit(TokenEOF)
		return nil
	}

	l.Push("LexLogical", LexLogical)
	//u.Debugf("LexLogical:  %v", l.PeekWord())
	return LexExpression(l)
}

// lex a value:   string, integer, float
//
//  strings must be quoted
//
//  "stuff"    -> stuff
//  'stuff'    ->
//  "items's with quote"
//  1.23
//  100
//
func LexValue(l *Lexer) StateFn {

	l.SkipWhiteSpaces()
	if l.IsEnd() {
		return l.errorToken("expected value but got EOF")
	}
	rune := l.Next()
	typ := TokenValue
	if rune == ')' {
		// Whoops
		u.Warnf("why did we get paren? ")
		panic("should not have paren")
		return nil
	}
	if rune == '*' {
		u.LogTracef(u.WARN, "why are we having a star here? %v", l.PeekX(10))
	}

	//u.Debugf("in LexValue: %v", string(rune))

	// quoted string
	if rune == '\'' || rune == '"' {
		firstRune := rune
		l.ignore() // consume the quote mark
		previousEscaped := rune == '\\'
		for rune = l.Next(); ; rune = l.Next() {

			//u.Debugf("LexValue rune=%v  end?%v  prevEscape?%v", string(rune), rune == eof, previousEscaped)
			if (rune == '\'' || rune == '"') && rune == firstRune && !previousEscaped {
				if !l.IsEnd() {
					rune = l.Next()
					// check for '''
					if rune == '\'' || rune == '"' {
						typ = TokenValueWithSingleQuote
					} else {
						// since we read lookahead after single quote that ends the string
						// for lookahead
						l.backup()
						// for single quote which is not part of the value
						l.backup()
						l.Emit(typ)
						// now ignore that single quote
						l.Next()
						l.ignore()
						return nil
					}
				} else {
					// at the very end
					l.backup()
					l.Emit(typ)
					l.Next()
					return nil
				}
			}
			if rune == 0 {
				return l.errorToken("string value was not delimited")
			}
			previousEscaped = rune == '\\'
		}
	} else {
		// Non-Quoted String?   Should this be a numeric?   or date or what?  duration?  what kinds are valid?
		//  A:   numbers
		//
		l.backup()
		//u.Debugf("lexNumber?  %v", string(l.PeekX(5)))
		return LexNumber(l)
		// for rune = l.Next(); !isWhiteSpace(rune) && rune != ',' && rune != ')'; rune = l.Next() {
		// }
		// l.backup()
		// l.Emit(typ)
	}
	return nil
}

// lex a regex:   first character must be a /
//
//  /^stats\./i
//  /.*/
//  /^stats.*/
//
func LexRegex(l *Lexer) StateFn {

	l.SkipWhiteSpaces()
	if l.IsEnd() {
		u.Error("wat?")
		return l.errorToken("expected value but got EOF")
	}

	rune := l.Next()
	if rune != '/' {
		u.Errorf("wat? %v", string(rune))
		return nil
	}

	previousEscaped := rune == '/'
	// scan looking for ending character = /
	for rune = l.Next(); ; rune = l.Next() {
		if rune == eof {
			return l.errorToken("expected value but got EOF")
		}
		//u.Debugf("LexRegex rune=%v  end?%v  prevEscape?%v", string(rune), rune == eof, previousEscaped)
		if rune == '/' && !previousEscaped {
			// now that we have found what appears to be end, lets see if it
			// has a modifier - the i/g at end of    /^stats\./i
			for rune = l.Next(); ; rune = l.Next() {
				//u.Debugf("LexRegex rune=%v  end?%v  prevEscape?%v", string(rune), rune == eof, previousEscaped)
				if rune == eof {
					l.Emit(TokenRegex)
					return nil
					//return l.errorToken("expected value but got EOF")
				}
				if isWhiteSpace(rune) {
					l.backup()
					l.Emit(TokenRegex)
					return nil
				}
			}
		}

		previousEscaped = rune == '/'
	}

	return nil
}

// lex the right side paren of something
func LexRightParen(l *Lexer) StateFn {

	l.SkipWhiteSpaces()
	r := l.Next()
	if r == ')' {
		l.Emit(TokenRightParenthesis)
		return nil
	}
	l.backup()
	return l.errorToken("expression must end with a paren: ) " + l.PeekX(5))
}

// look for either an Expression or Identity
//
//  expressions:    Legal identity characters, terminated by (
//  identity:    legal identity characters
//
//  REPLACE(name,"stuff")
//  name
//
func LexExpressionOrIdentity(l *Lexer) StateFn {

	l.SkipWhiteSpaces()

	r := l.Peek()
	if r == '(' {
		l.Next()
		l.Emit(TokenLeftParenthesis)
		return LexExpressionOrIdentity
	}
	//u.Debugf("LexExpressionOrIdentity identity?%v expr?%v %v peek5='%v'", l.isIdentity(), l.isExpr(), string(l.Peek()), string(l.PeekX(5)))
	// Expressions end in Parens:     LOWER(item)
	if l.isExpr() {
		return lexExpressionIdentifier(l)
	} else if l.isIdentity() {
		// Non Expressions are Identities, or Columns
		//u.Warnf("in expr is identity? %s", l.PeekWord())
		// by passing nil here, we are going to go back to Pull items off stack)
		return LexIdentifier(l)
	} else {
		//u.Warnf("LexExpressionOrIdentity ??? -> LexValue")
		return LexValue(l)
	}

	return nil
}

// lex Expression looks for an expression, identified by parenthesis, may be nested
//
//           |--expr----|
//    dostuff(name,"arg")    // the left parenthesis identifies it as Expression
//    eq(trim(name," "),"gmail.com")
func LexExpressionParens(l *Lexer) StateFn {

	// first rune must be opening Parenthesis
	firstChar := l.Next()
	//u.Debugf("LexExpressionParens:  %v", string(firstChar))
	if firstChar != '(' {
		u.Errorf("bad expression? %v", string(firstChar))
		return l.errorToken("expression must begin with a paren: ( " + l.current())
	}
	l.Emit(TokenLeftParenthesis)
	//u.Infof("LexExpressionParens:   %v", string(firstChar))
	return LexListOfArgs
}

// lex expression identity keyword, does not consume parenthesis
//
//    |--expridentity---|
//    name_of_expression(name,"arg")
func lexExpressionIdentifier(l *Lexer) StateFn {

	l.SkipWhiteSpaces()

	//u.Debugf("lexExpressionIdentifier identity?%v expr?%v %v:%v", l.isIdentity(), l.isExpr(), string(l.Peek()), string(l.PeekWord()))

	// first rune has to be valid unicode letter
	firstChar := l.Next()
	if firstChar == '!' {
		l.Emit(TokenNegate)
		return lexExpressionIdentifier
	}
	if !unicode.IsLetter(firstChar) {
		//u.Warnf("lexExpressionIdentifier couldnt find expression idenity?  %v stack=%v", string(firstChar), len(l.stack))
		return l.errorToken("identifier must begin with a letter " + string(l.input[l.start:l.pos]))
	}
	// Now look for run of runes, where run is ended by first non-identifier character
	for rune := l.Next(); isIdentifierRune(rune); rune = l.Next() {
		// iterate until we find non-identifer character
	}
	// TODO:  validate identity vs next keyword?, ie ensure it is not a keyword/reserved word

	l.backup() // back up one character
	l.Emit(TokenUdfExpr)
	return LexExpressionParens
}

//  list of arguments, comma seperated list of args which may be a mixture
//   of expressions, identities, values
//
//       REPLACE(LOWER(x),"xyz")
//       REPLACE(x,"xyz")
//       COUNT(*)
//       sum( 4 * toint(age))
//       IN (a,b,c)
//       varchar(10)
//
//       (a,b,c,d)   -- For Insert statment, list of columns
//
func LexListOfArgs(l *Lexer) StateFn {

	// as we descend into Expressions, we are going to use push/pop to
	//  ascend/descend
	l.SkipWhiteSpaces()

	r := l.Next()
	//u.Debugf("in LexListOfArgs:  '%s'", string(r))

	switch r {
	case ')':
		l.Emit(TokenRightParenthesis)
		return nil // Send signal to pop
	case '(':
		l.Emit(TokenLeftParenthesis)
		//l.Push("LexRightParen", LexRightParen)
		return LexListOfArgs
	case ',':
		l.Emit(TokenComma)
		return LexListOfArgs
	case '*':
		if &l.lastToken != nil && l.lastToken.T == TokenLeftParenthesis {
			l.Emit(TokenStar)
			return LexRightParen
		} else {
			//l.Emit(TokenMultiply)
			//return LexListOfArgs
			l.backup()
			return nil
		}
	case '!', '=', '>', '<', '-', '+', '%', '&', '/', '|':
		l.backup()
		return nil
	case ';':
		l.backup()
		return nil
	default:
		// So, not comma, * so either is Expression, Identity, Value
		l.backup()
		peekWord := strings.ToLower(l.PeekWord())
		//u.Debugf("in LexListOfArgs:  '%s'", peekWord)
		// First, lets ensure we haven't blown past into keyword?
		if l.isNextKeyword(peekWord) {
			//u.Warnf("found keyword while looking for arg? %v", string(r))
			return nil
		}

		//u.Debugf("LexListOfArgs sending LexExpressionOrIdentity: %v", string(peekWord))
		l.Push("LexListOfArgs", LexListOfArgs)
		return LexExpressionOrIdentity
	}

	//u.Warnf("exit LexListOfArgs")
	return nil
}

// LexIdentifier scans and finds named things (tables, columns)
//  and specifies them as TokenIdentity, uses LexIdentifierType
//
//  TODO: dialect controls escaping/quoting techniques
//
//  [name]         select [first name] from usertable;
//  'name'         select 'user' from usertable;
//  first_name     select first_name from usertable;
//  usertable      select first_name AS fname from usertable;
//  _name          select _name AS name from stuff;
//
var LexIdentifier = LexIdentifierOfType(TokenIdentity)

// LexIdentifierOfType scans and finds named things (tables, columns)
//  supports quoted, bracket, or raw identifiers
//
//  TODO: dialect controls escaping/quoting techniques
//
//  [name]         select [first name] from usertable;
//  'name'         select 'user' from usertable;
//  `user`         select first_name from `user`;
//  first_name     select first_name from usertable;
//  usertable      select first_name AS fname from usertable;
//  _name          select _name AS name from stuff;
//
func LexIdentifierOfType(forToken TokenType) StateFn {

	return func(l *Lexer) StateFn {
		l.SkipWhiteSpaces()

		wasQouted := false
		// first rune has to be valid unicode letter
		firstChar := l.Next()
		//u.Debugf("LexIdentifierOfType:   %s :  %v", string(firstChar), l.PeekX(6))
		//u.LogTracef(u.INFO, "LexIdentifierOfType: %v", string(firstChar))
		switch {
		case firstChar == '`':
			// Fields with escape identity can be pretty much any illegal character
			//  `user +&5 asdf`
			l.ignore() // skip the character
			lastRune := l.Peek()
			// Since we escaped this with a quote we allow laxIdentifier characters
			for lastRune = l.Next(); ; lastRune = l.Next() {
				if lastRune == eof {
					break
				} else if lastRune == '`' {
					break
				}
			}
			// iterate until we find end quote
			if firstChar == lastRune {
				// valid
			} else {
				u.Errorf("unexpected character in identifier?  %v", string(lastRune))
				return l.errorToken("unexpected character in identifier:  " + string(lastRune))
			}
			wasQouted = true
			l.backup()
			//u.Debugf("quoted?:   %v  peek='%v'", l.input[l.start:l.pos], l.PeekX(5))
			l.lastQuoteMark = byte(firstChar)
			//u.Infof("set last quote mark: %v %v", firstChar, string(firstChar))
			l.Emit(forToken)
			l.Next()
			l.ignore()
			return nil // pop up to parent

		case isIdentityQuoteMark(firstChar):
			// Fields can be bracket or single quote escaped
			//  [user]
			//  [email]
			//  'email'
			//u.Debugf("in quoted identity")
			l.ignore()
			l.lastQuoteMark = byte(firstChar)
			nextChar := l.Next()
			if !unicode.IsLetter(nextChar) {
				l.ignore()
				u.Warnf("aborting LexIdentifierOfType: %v", l.PeekX(5))
				return nil
				//return l.errorToken("identifier must begin with a letter " + l.PeekX(3))
			}
			// Since we escaped this with a quote we allow laxIdentifier characters
			for nextChar = l.Next(); isLaxIdentifierRune(nextChar); nextChar = l.Next() {

			}
			// iterate until we find non-identifier, then make sure it is valid/end
			if firstChar == '[' && nextChar == ']' {
				// valid
			} else if firstChar == nextChar && isIdentityQuoteMark(nextChar) {
				// also valid
			} else {
				u.Errorf("unexpected character in identifier?  %v", string(nextChar))
				return l.errorToken("unexpected character in identifier:  " + string(nextChar))
			}
			wasQouted = true
			l.backup()
			//u.Debugf("quoted?:   %v  ", l.input[l.start:l.pos])
		default:
			l.lastQuoteMark = 0
			if !isIdentifierFirstRune(firstChar) {
				//u.Warnf("aborting LexIdentifier: '%v'", string(firstChar))
				return l.errorToken("identifier must begin with a letter " + string(l.input[l.start:l.pos]))
			}
			for rune := l.Next(); isIdentifierRune(rune); rune = l.Next() {
				// iterate until we find non-identifer character
			}
			l.backup()
		}

		//u.Debugf("about to emit: %v", forToken)
		l.Emit(forToken)
		if wasQouted {
			// need to skip last character bc it was quoted
			l.Next()
			l.ignore()
		}

		//u.Debugf("about to return:  %v", nextFn)
		return nil // pop up to parent
	}
}

var LexDataTypeIdentity = LexDataType(TokenDataType)

// LexDataType scans and finds datatypes
//
//   [] are valid inside of data types, no escaping such as ',"
//
//  []string       CREATE table( field []string )
//  map[string]int
//  int, string, etc
//
func LexDataType(forToken TokenType) StateFn {

	return func(l *Lexer) StateFn {
		l.SkipWhiteSpaces()

		//u.Debugf("LexDataType: %v", l.PeekX(5))

		// Since we escaped this with a quote we allow laxIdentifier characters
		for {
			r := l.Next()
			//u.Infof("r=%v %v    ws=%v", string(r), r, isWhiteSpace(r))
			switch {
			case r == '[' || r == ']':
				// ok, continue
			case isWhiteSpace(r):
				l.backup()
				l.Emit(forToken)
				return nil
			case isLaxIdentifierRune(r):
				//ok, continue
			case isBreak(r):
				l.backup()
				l.Emit(forToken)
				return nil
			}
		}
		return nil // pop up to parent
	}
}

// Look for end of statement defined by either a semicolon or end of file
func LexEndOfStatement(l *Lexer) StateFn {
	l.SkipWhiteSpaces()
	r := l.Next()
	//u.Debugf("sqlend of statement  '%s' r=%d", string(r), r)
	if r == ';' {
		l.Emit(TokenEOS)
	}
	l.SkipWhiteSpaces()
	if l.IsEnd() {
		return nil
	}
	u.Warnf("error looking for end of statement: '%v'", l.remainder())
	return l.errorToken("Unexpected token:" + l.current())
}

// Handle start of select statements, specifically looking for
//    @@variables, *, or else we drop into <select_list>
//
//     <SELECT> :==
//         (DISTINCT|ALL)? ( <sql_variable> | * | <select_list> ) [FROM <source_clause>]
//
//     <sql_variable> = @@stuff
//
func LexSelectClause(l *Lexer) StateFn {

	l.SkipWhiteSpaces()
	if l.IsEnd() {
		return nil
	}
	first := strings.ToLower(l.PeekX(2))

	//u.Debugf("LexSelectClause  '%v'  %v", first, l.PeekX(10))

	switch first {
	case "al": //ALL?
		word := strings.ToLower(l.PeekX(3))
		if word == "all" {
			l.ConsumeWord(word)
			l.Emit(TokenAll)
		}
	case "di": //Distinct?
		word := strings.ToLower(l.PeekX(len("DISTINCT")))
		if word == "distinct" {
			l.ConsumeWord(word)
			l.Emit(TokenDistinct)
		} // DISTINCTROW?
	case "* ":
		// Look for keyword, ie something like FROM, or possibly end of statement
		l.Next()           // consume the *
		pw := l.PeekWord() // this will skip whitespace
		//u.Debugf("* ?'%v'  keyword='%v'", first, pw)
		if l.isNextKeyword(pw) {
			//   select * from
			l.Emit(TokenStar)
			return nil
		}
		l.backup()
		u.Errorf("What is this? %v", l.PeekX(10))
	case "@@": //  mysql system variables start with @@
		l.Next()
		l.Next()
		word := strings.ToLower(l.PeekWord())
		l.ConsumeWord(word)
		l.Emit(TokenIdentity)
		//u.Debugf("Found Sql Variable:  @@%v", word)
		return nil
	}

	word := l.PeekWord()
	if l.isNextKeyword(word) {
		return nil
	}

	// Since we did Not find anything it, start lexing normal SelectList
	return LexSelectList
}

// Handle recursive subqueries
//
func LexSubQuery(l *Lexer) StateFn {

	//u.Debugf("LexSubQuery  '%v'", l.PeekX(10))
	l.SkipWhiteSpaces()
	if l.IsEnd() {
		return nil
	}

	/*
		TODO:   this is a hack because the LexDialect from above should be recursive,
		 	ie support sub-queries, but doesn't currently
	*/
	word := strings.ToLower(l.PeekWord())
	switch word {
	case "select":
		l.ConsumeWord(word)
		l.Emit(TokenSelect)
		return LexSubQuery
	case "where":
		l.ConsumeWord(word)
		l.Emit(TokenWhere)
		return LexConditionalClause
	case "from":
		l.ConsumeWord(word)
		l.Emit(TokenFrom)
		l.Push("LexSubQuery", LexSubQuery)
		l.Push("LexConditionalClause", LexConditionalClause)
		return LexTableReferences
	default:
	}

	l.Push("LexSubQuery", LexSubQuery)
	return LexSelectClause
}

// Handle prepared statements
//
// <PREPARE_STMT> := PREPARE <identity>	FROM <string_value>
//
func LexPreparedStatement(l *Lexer) StateFn {

	l.SkipWhiteSpaces()
	if l.IsEnd() {
		return nil
	}
	//u.Debugf("LexPreparedStatement  '%v'", l.PeekX(10))

	/*
		TODO:   this is a bit different from others, as after we get FROM
		 we are going to create a new lexer?  and forward over?  or reset?
	*/
	word := strings.ToLower(l.PeekWord())
	switch word {
	case "from":
		l.ConsumeWord(word)
		l.Emit(TokenFrom)
		l.Push("LexPreparedStatement", LexPreparedStatement)
		return LexValue
	default:
		r := l.Peek()
		if r == ';' {
			l.Next()
			l.Emit(TokenEOS)
			return nil
		}
	}

	l.Push("LexPreparedStatement", LexPreparedStatement)
	return LexSelectClause
}

// Handle repeating Select List for columns
//
//     SELECT  ( * | <select_list> )
//
//     <select_list> := <select_col> [, <select_col>]*
//
func LexSelectList(l *Lexer) StateFn {
	l.SkipWhiteSpaces()
	if l.IsEnd() {
		return nil
	}
	//u.Debugf("LexSelectList  '%v'", l.PeekX(10))
	word := strings.ToLower(l.PeekWord())
	//u.Debugf("LexTableReferences looking for operator:  word=%s", word)
	switch word {
	case "as":
		//u.Warnf("emit from")
		l.ConsumeWord(word)
		l.Emit(TokenAs)
		l.Push("LexSelectList", LexSelectList)
		// l.Push("LexIdentifier", LexIdentifier)
		return LexIdentifier
	case "if":
		l.skipX(2)
		l.Emit(TokenIf)
		l.Push("LexSelectList", LexSelectList)
		//l.Push("LexExpression", LexExpression)
		return LexExpression
	}
	return LexExpression
}

// Handle Table References ie From table, and SubSelects, Joins
//
//    SELECT ...  [FROM <table_references>]
//
//    <table_references> :== ( <from_clause> | '(' <subselect>')' [AS <identifier>] | <join_reference> )
//    <from_clause> ::= FROM <source_clause>
//    <source_clause> :== <identifier> [AS <identifier>]
//    <join_reference> :== (INNER | LEFT | OUTER)? JOIN [ON <conditional_clause>] <source_clause> )
//    <subselect> :==
//             FROM '(' <select_stmt> ')'
//
//  TODO:
//    - full join reference?
func LexTableReferences(l *Lexer) StateFn {

	// From has already been consumed

	l.SkipWhiteSpaces()

	//u.Debugf("LexTableReferences  peek2= '%v'  isEnd?%v", l.PeekX(2), l.IsEnd())

	if l.IsEnd() {
		return nil
	}
	r := l.Peek()

	// Cover the grouping, ie recursive/repeating nature of subqueries
	switch r {
	case ';':
		l.Next()
		l.Emit(TokenEOS)
		return nil
	case '(':
		l.Next()
		l.Emit(TokenLeftParenthesis)
		// subquery?
		l.Push("LexTableReferences", LexTableReferences)
		//l.clauseState() = LexSelectClause
		return LexSelectClause
	case ')':
		l.Next()
		l.Emit(TokenRightParenthesis)
		// end of subquery?
		//l.Push("LexTableReferences", LexTableReferences)
		//l.clauseState() = nil
		return LexSelectClause
		// case ',':
		// 	l.Next()
		// 	l.Emit(TokenComma)
		// 	return l.clauseState()
	}

	word := strings.ToLower(l.PeekWord())
	//u.Debugf("LexTableReferences looking for operator:  word=%s", word)
	switch word {
	case "from", "select", "where":
		//u.Warnf("emit from")
		// l.ConsumeWord("FROM")
		// l.Emit(TokenFrom)
		// l.Push("LexTableReferences", LexTableReferences)
		// l.Push("LexIdentifier", LexIdentifier)
		return nil
	case "as":
		l.ConsumeWord("AS")
		l.Emit(TokenAs)
		l.Push("LexTableReferences", LexTableReferences)
		l.Push("LexIdentifier", LexIdentifier)
		return nil
<<<<<<< HEAD
	case "outer":
		l.ConsumeWord(word)
		l.Emit(TokenOuter)
		return LexTableReferences
	case "inner":
		l.ConsumeWord(word)
		l.Emit(TokenInner)
		return LexTableReferences
	case "left":
		l.ConsumeWord(word)
		l.Emit(TokenLeft)
		return LexTableReferences
	case "right":
		l.ConsumeWord(word)
		l.Emit(TokenRight)
		return LexTableReferences
=======
	case "inner":
		word = strings.ToLower(l.PeekX(len("inner join")))
		if word == "inner join" {
			l.ConsumeWord("INNER JOIN")
			l.Emit(TokenInnerJoin)
			l.Push("LexTableReferences", LexTableReferences)
			//l.Push("LexExpression", LexExpression)
			return nil
		}
	case "outer":
		word = strings.ToLower(l.PeekX(len("outer join")))
		if word == "outer join" {
			l.ConsumeWord("OUTER JOIN")
			l.Emit(TokenOuterJoin)
			l.Push("LexTableReferences", LexTableReferences)
			//l.Push("LexExpression", LexExpression)
			return nil
		}
	case "left":
		word = strings.ToLower(l.PeekX(len("left join")))
		if word == "left join" {
			l.ConsumeWord("LEFT JOIN")
			l.Emit(TokenLeftJoin)
			l.Push("LexTableReferences", LexTableReferences)
			//l.Push("LexExpression", LexExpression)
			return nil
		}
>>>>>>> ff4c0593
	case "join":
		l.ConsumeWord(word)
		l.Emit(TokenJoin)
		//l.Push("LexTableReferences", LexTableReferences)
		//l.Push("LexExpression", LexExpression)
		return LexTableReferences
	case "on": //
		l.ConsumeWord(word)
		l.Emit(TokenOn)
		l.Push("LexTableReferences", LexTableReferences)
		return LexConditionalClause
	case "in": // what is complete list here?
		l.ConsumeWord(word)
		l.Emit(TokenIN)
		l.Push("LexTableReferences", LexTableReferences)
		l.Push("LexListOfArgs", LexListOfArgs)
		return nil

	default:
		r = l.Peek()
		if r == ',' {
			l.Emit(TokenComma)
			l.Push("LexTableReferences", LexTableReferences)
			return LexExpressionOrIdentity
		}
		if l.isNextKeyword(word) {
			//u.Warnf("found keyword? %v ", word)
			return nil
		}
	}
	//u.LogTracef(u.WARN, "hmmmmmmm")
	//u.Debugf("LexTableReferences = '%v'", string(r))
	// ensure we don't get into a recursive death spiral here?
	if len(l.stack) < 100 {
		l.Push("LexTableReferences", LexTableReferences)
	} else {
		u.Errorf("Gracefully refusing to add more LexTableReferences: ")
	}

	// Since we did Not find anything, we are going to go for a Expression or Identity
	return LexExpressionOrIdentity
}

// Handle repeating Insert/Upsert/Update statements
//
//     <insert_into> ( SET <upsert_cols> | <col_names> VALUES <col_value_list> )
//
//     <upsert_cols> := <upsert_col> [, <upsert_col>]*
//     <upsert_col> := <identity> = <expr>
//
//     <col_names> := <identity> [, <identity>]*
//     <col_value_list> := <col_value_row> [, <col_value_row>] *
//
//     <col_value_row> := '(' <expr> [, <expr>]* ')'
//
func LexTableColumns(l *Lexer) StateFn {
	l.SkipWhiteSpaces()
	r := l.Peek()
	switch r {
	case ',':
		l.Next()
		l.Emit(TokenComma)
		return LexTableColumns
	case ')':
		l.Next()
		l.Emit(TokenRightParenthesis)
		return LexTableColumns
	case '(':
		l.Next()
		l.Emit(TokenLeftParenthesis)
		return LexTableColumns
	}
	word := strings.ToLower(l.PeekWord())
	//u.Debugf("looking for tablecolumns:  word=%s r=%s", word, string(r))
	switch word {
	case "values":
		l.ConsumeWord(word)
		l.Emit(TokenValues)
		return LexColumns
	case "set":
		l.ConsumeWord(word)
		l.Emit(TokenSet)
		return LexColumns
	default:
		switch l.lastToken.T {
		case TokenLeftParenthesis:
			l.Push("LexTableColumns", LexTableColumns)
			return LexListOfArgs
		case TokenSet:
			//l.Push("LexTableColumns", LexTableColumns)
			return LexColumns
		default:
			// TODO:  this is returning because l.clauseState()
			return LexColumns
		}
	}
	return l.errorf("unrecognized keyword: %q", word)
}

// Handle logical Conditional Clause used for [WHERE, WITH, JOIN ON]
// logicaly grouped with parens and/or seperated by commas or logic (AND/OR/NOT)
//
//     SELECT ... WHERE <conditional_clause>
//
//     <conditional_clause> ::= <expr> [( AND <expr> | OR <expr> | '(' <expr> ')' )]
//
//     <expr> ::= <predicatekw> '('? <expr> [, <expr>] ')'? | <func> | <subselect>
//
// SEE:  <expr> = LexExpression
//
func LexConditionalClause(l *Lexer) StateFn {
	l.SkipWhiteSpaces()
	//u.Debugf("lexConditional: %v", l.PeekX(14))
	if l.IsEnd() {
		return nil
	}
	r := l.Peek()
	switch r {
	case ';':
		return nil
	case ',':
		l.Next()
		l.Emit(TokenComma)
		return LexConditionalClause
	case ')':
		l.Next()
		l.Emit(TokenRightParenthesis)
		return LexConditionalClause
	case '(':
		l.Next()
		l.Emit(TokenLeftParenthesis)
		return LexConditionalClause
	}
	word := strings.ToLower(l.PeekWord())
	//u.Debugf("word: %v", word)
	switch word {
	case "select", "where", "from":
		return LexSubQuery
	}
	if l.isNextKeyword(word) {
		return nil
	}
	l.Push("LexConditionalClause", LexConditionalClause)
	//u.Debugf("go to lex expression: %v", l.PeekX(20))
	return LexExpression(l)
	//return XXXLexConditionalClause(l)
}

// Alias for Expression
func LexColumns(l *Lexer) StateFn {
	return LexExpression(l)
}

// <expr>   Handle single logical expression which may be nested and  has
//           udf names that are NOT validated by lexer
//
// <expr> ::= <predicatekw> '('? <expr> [, <expr>] ')'? | <func> | <subselect>
//  <func> ::= <identity>'(' <expr> ')'
//  <predicatekw> ::= (IN | CONTAINS | RANGE | LIKE | EQUALS )
//
// Examples:
//
//  (colx = y OR colb = b)
//  cola = 'a5'
//  cola != "a5", colb = "a6"
//  REPLACE(cola,"stuff") != "hello"
//  FirstName = REPLACE(LOWER(name," "))
//  cola IN (1,2,3)
//  cola LIKE "abc"
//  eq(name,"bob") AND age > 5
//  time > now() -1h
//  (4 + 5) > 10
//  reg_date BETWEEN x AND y
//
func LexExpression(l *Lexer) StateFn {

	l.SkipWhiteSpaces()
	if l.IsEnd() {
		return nil
	}
	r := l.Next()

	//u.Debugf("LexExpression  r= '%v'", string(r))

	// Cover the logic and grouping
	switch r {
	case '`':
		l.backup()
		l.Push("LexExpression", l.clauseState())
		return LexIdentifier
	case '!', '=', '>', '<', '(', ')', ',', ';', '-', '*', '+', '%', '&', '/', '|':
		foundLogical := false
		foundOperator := false
		switch r {
		case '-': // comment?  or minus?
			p := l.Peek()
			if p == '-' {
				l.backup()
				l.Push("LexExpression", LexExpression)
				return LexInlineComment
			} else {
				l.Emit(TokenMinus)
				return l.clauseState()
			}
		case ';':
			l.backup()
			return nil
		case '(': // this is a logical Grouping/Ordering
			//l.Push("LexParenEnd", LexParenEnd)
			l.Emit(TokenLeftParenthesis)
			//u.Debugf("return from left paren %v", l.PeekX(5))
			return LexExpression //l.clauseState()
		case ')': // this is a logical Grouping/Ordering
			//u.Debugf("emit right paren")
			l.Emit(TokenRightParenthesis)
			return nil
		case ',':
			l.Emit(TokenComma)
			return l.clauseState()
		case '!': //  !=
			if r2 := l.Peek(); r2 == '=' {
				l.Next()
				l.Emit(TokenNE)
				foundLogical = true
			} else {
				l.Emit(TokenNegate)
				//u.Debugf("Found ! Negate")
				return nil
			}
		case '=':
			if r2 := l.Peek(); r2 == '=' {
				l.Next()
				l.Emit(TokenEqualEqual)
				//u.Infof("found ==  peek5='%v'", string(l.PeekX(5)))
				foundOperator = true
			} else {
				l.Emit(TokenEqual)
				foundOperator = true
			}
		case '|':
			if r2 := l.Peek(); r2 == '|' {
				l.Next()
				l.Emit(TokenOr)
				foundOperator = true
			}
		case '&':
			if r2 := l.Peek(); r2 == '&' {
				l.Next()
				l.Emit(TokenAnd)
				foundOperator = true
			}
		case '>':
			if r2 := l.Peek(); r2 == '=' {
				l.Next()
				l.Emit(TokenGE)
			} else {
				l.Emit(TokenGT)
			}
			foundLogical = true
		case '<':
			if r2 := l.Peek(); r2 == '=' {
				l.Next()
				l.Emit(TokenLE)
				foundLogical = true
			} else if r2 == '>' { //   <>
				l.Next()
				l.Emit(TokenNE)
				foundOperator = true
			} else {
				l.Emit(TokenLT)
				foundOperator = true
			}
		case '*':
			l.Emit(TokenMultiply)
			// x = 5 * 5
			foundOperator = true
		case '+':
			if r2 := l.Peek(); r2 == '=' {
				l.Next()
				l.Emit(TokenPlusEquals)
				foundOperator = true
			} else if r2 == '+' {
				l.Next()
				l.Emit(TokenPlusPlus)
				foundOperator = true
			} else {
				l.Emit(TokenPlus)
				foundLogical = true
			}
		case '%':
			l.Emit(TokenModulus)
			foundOperator = true
		case '/':
			l.Emit(TokenDivide)
			foundOperator = true
		}
		if foundLogical == true {
			//u.Debugf("found LexExpression = '%v'", string(r))
			// There may be more than one item here
			//l.Push("l.clauseState()", l.clauseState())
			return LexExpression
		} else if foundOperator {
			//u.Debugf("found LexExpression = peek5='%v'", string(l.PeekX(5)))
			// There may be more than one item here
			//l.Push("l.clauseState()", l.clauseState())
			return LexExpression
		}
	}

	l.backup()
	word := strings.ToLower(l.PeekWord())
	//u.Debugf("looking for operator:  word=%s", word)
	switch word {
	case "in", "like", "between": // what is complete list here?
		switch word {
		case "in": // IN
			l.ConsumeWord(word)
			l.Emit(TokenIN)
			//l.Push("LexExpression", l.clauseState())
			l.Push("LexListOfArgs", LexListOfArgs)
			return nil
		case "like": // like
			l.ConsumeWord(word)
			l.Emit(TokenLike)
			//l.Push("LexExpression", l.clauseState())
			//l.Push("LexExpressionOrIdentity", LexExpressionOrIdentity)
			return LexExpressionOrIdentity
		case "between":
			l.ConsumeWord(word)
			l.Emit(TokenBetween)
			//u.Debugf("between?  %v", l.PeekX(10))
			l.Push("LexExpression", LexExpression)
			l.Push("LexExpressionOrIdentity", LexExpressionOrIdentity)
			return nil
		}
	case "not":
		// somewhat weird edge case, not is either word not, or expression
		// not exactly context-free
		pr := l.peekXrune(len(word))
		//u.Infof("not?  %v", string(pr))
		if pr != '(' {
			l.ConsumeWord(word)
			l.Emit(TokenNegate)
			return LexExpression
		}
	case "and", "or":
		// this marks beginning of new related column
		switch word {
		case "and":
			l.ConsumeWord(word)
			l.Emit(TokenLogicAnd)
		case "or":
			l.ConsumeWord(word)
			l.Emit(TokenLogicOr)
			// case "not":
			// 	l.skipX(3)
			// 	l.Emit(TokenLogicAnd)
		}
		//l.Push("LexExpression", l.clauseState())
		return LexExpression

	default:
		r = l.Peek()
		if r == ',' {
			l.Emit(TokenComma)
			l.Push("LexExpression", l.clauseState())
			return LexExpressionOrIdentity
		}
		if l.isNextKeyword(word) {
			//u.Debugf("found keyword? %v ", word)
			return nil
		}
	}
	//u.LogTracef(u.WARN, "hmmmmmmm")
	//u.Debugf("LexExpression = '%v'", string(r))
	// ensure we don't get into a recursive death spiral here?
	if len(l.stack) < 100 {
		l.Push("LexExpression", l.clauseState())
	} else {
		u.Errorf("Gracefully refusing to add more LexExpression: ")
	}
	return LexExpressionOrIdentity
}

// Handle columnar identies with keyword appendate (ASC, DESC)
//
//     [ORDER BY] ( <identity> | <expr> ) [(ASC | DESC)]
//
func LexOrderByColumn(l *Lexer) StateFn {

	l.SkipWhiteSpaces()
	if l.IsEnd() {
		return nil
	}

	r := l.Peek()
	//u.Debugf("LexOrderBy  r= '%v'  %v", string(r), l.PeekX(10))

	switch r {
	case '`':
		l.Push("LexOrderByColumn", LexOrderByColumn)
		return LexIdentifier
	case ';':
		return nil
	case ',':
		l.Next()
		l.Emit(TokenComma)
		l.Push("LexOrderByColumn", LexOrderByColumn)
		return LexExpressionOrIdentity
	}

	word := strings.ToLower(l.PeekWord())
	//u.Debugf("word: %v", word)
	if l.isNextKeyword(word) {
		return nil
	}
	//u.Debugf("looking for operator:  word=%s", word)
	switch word {
	case "asc":
		l.ConsumeWord(word)
		l.Emit(TokenAsc)
		return LexOrderByColumn
	case "desc":
		l.ConsumeWord(word)
		l.Emit(TokenDesc)
		return LexOrderByColumn
	default:
		if len(l.stack) < 2 {
			l.Push("LexOrderByColumn", LexOrderByColumn)
			return LexExpressionOrIdentity
		} else {
			u.Errorf("Gracefully refusing to add more LexOrderByColumn: ")
		}
	}

	// Since we did Not find anything, we are in error?
	return nil
}

// data definition language column
//
//   CHANGE col1_old col1_new varchar(10),
//   CHANGE col2_old col2_new TEXT
//   ADD col3 BIGINT AFTER col1_new
//   ADD col2 TEXT FIRST,
//
func LexDdlColumn(l *Lexer) StateFn {

	l.SkipWhiteSpaces()
	r := l.Next()

	//u.Debugf("LexDdlColumn  r= '%v'", string(r))

	// Cover the logic and grouping
	switch r {
	case '-', '/': // comment?
		p := l.Peek()
		if p == '-' {
			l.backup()
			l.Push("entryStateFn", l.clauseState())
			return LexInlineComment
			//return nil
		}
	case ';':
		l.backup()
		return nil
	case ',':
		l.Emit(TokenComma)
		return l.clauseState()
	}

	l.backup()
	word := strings.ToLower(l.PeekWord())
	//u.Debugf("looking for operator:  word=%s", word)
	switch word {
	case "change":
		l.ConsumeWord(word)
		l.Emit(TokenChange)
		return LexDdlColumn
	case "add":
		l.ConsumeWord(word)
		l.Emit(TokenAdd)
		return LexDdlColumn
	case "after":
		l.ConsumeWord(word)
		l.Emit(TokenAfter)
		return LexDdlColumn
	case "first":
		l.ConsumeWord(word)
		l.Emit(TokenFirst)
		return LexDdlColumn

	// Character set is end of ddl column
	case "character": // character set
		cs := strings.ToLower(l.PeekX(len("character set")))
		if cs == "character set" {
			l.ConsumeWord(cs)
			l.Emit(TokenCharacterSet)
			l.Push("LexDdlColumn", l.clauseState())
			return nil
		}

	// Below here are Data Types
	case "text":
		l.ConsumeWord(word)
		l.Emit(TokenText)
		return l.clauseState()
	case "bigint":
		l.ConsumeWord(word)
		l.Emit(TokenBigInt)
		return l.clauseState()
	case "varchar":
		l.ConsumeWord(word)
		l.Emit(TokenVarChar)
		l.Push("LexDdlColumn", l.clauseState())
		return LexListOfArgs

	default:
		r = l.Peek()
		if r == ',' {
			l.Emit(TokenComma)
			l.Push("LexDdlColumn", l.clauseState())
			return LexExpressionOrIdentity
		}
		if l.isNextKeyword(word) {
			u.Infof("found keyword? %v ", word)
			return nil
		}
	}
	//u.LogTracef(u.WARN, "hmmmmmmm")
	//u.Infof("LexDdlColumn = '%v'", string(r))

	// ensure we don't get into a recursive death spiral here?
	if len(l.stack) < 100 {
		l.Push("LexDdlColumn", l.clauseState())
	} else {
		u.Errorf("Gracefully refusing to add more LexDdlColumn: ")
	}
	return LexExpressionOrIdentity
}

// LexComment looks for valid comments which are any of the following
//   including the in-line comment blocks
//
//  /* hello */
//  //  hello
//  -- hello
//  # hello
//  SELECT name --name is the combined first-last name
//         , age FROM `USER` ...
//
func LexComment(l *Lexer) StateFn {
	//u.Debugf("checking comment: '%s' ", l.input[l.pos:l.pos+2])
	// TODO:  switch statement instead of strings has prefix
	if strings.HasPrefix(l.input[l.pos:], "/*") {
		return LexMultilineComment(l)
	} else if strings.HasPrefix(l.input[l.pos:], "//") {
		//u.Debugf("found single line comment:  // ")
		return LexInlineComment(l)
	} else if strings.HasPrefix(l.input[l.pos:], "--") {
		//u.Debugf("found single line comment:  -- ")
		return LexInlineComment(l)
	} else if strings.HasPrefix(l.input[l.pos:], "#") {
		//u.Debugf("found single line comment:  # ")
		return LexInlineComment(l)
	}
	return nil
}

// A multi-line comment of format /* comment */
// it does not have to actually be multi-line, just surrounded by those comments
func LexMultilineComment(l *Lexer) StateFn {
	// Consume opening "/*"
	l.ignoreWord("/*")
	for {
		if strings.HasPrefix(l.input[l.pos:], "*/") {
			break
		}
		r := l.Next()
		if eof == r {
			return l.errorf("unexpected eof in comment: %q", l.input)
		}
	}
	l.Emit(TokenCommentML)
	// Consume trailing "*/"
	l.ignoreWord("*/")
	return nil
}

// Comment begining with //, # or --
func LexInlineComment(l *Lexer) StateFn {

	// We are going to Find the start of the Comments
	p2 := l.PeekX(2)
	r := l.Next()

	// Should we be emitting the --, #, // ?  is that meaningful?
	if r == '-' && p2 == "--" {
		l.Next()
		l.Emit(TokenCommentSingleLine)
	} else if r == '/' && p2 == "//" {
		l.Next()
		l.Emit(TokenCommentSlashes)
	} else if r == '#' {
		l.Emit(TokenCommentHash)
	}

	return lexSingleLineComment
}

// Comment begining with //, # or -- but do not emit the tag just text comment
func LexInlineCommentNoTag(l *Lexer) StateFn {

	// We are going to Find the start of the Comments
	p2 := l.PeekX(2)
	r := l.Next()

	// Should we be emitting the --, #, // ?  is that meaningful?
	if r == '-' && p2 == "--" {
		l.Next()
	} else if r == '/' && p2 == "//" {
		l.Next()
	} else if r == '#' {
		// we have consumed it
	}
	// Consume the word
	l.start = l.pos

	// Should we actually be consuming Whitespace? or is it meaningful?
	// l.SkipWhiteSpaces()

	// for {
	// 	r = l.Next()
	// 	if r == '\n' || r == eof {
	// 		l.backup()
	// 		break
	// 	}
	// }
	// l.Emit(TokenComment)
	return nil
}

// the text/contents of a single line comment
func lexSingleLineComment(l *Lexer) StateFn {
	// Should we consume whitespace?
	//l.SkipWhiteSpaces()
	for {
		r := l.Next()
		if r == '\n' || r == eof {
			l.backup()
			break
		}
	}
	l.Emit(TokenComment)
	return nil
}

// LexNumber floats, integers, hex, exponential, signed
//
//  1.23
//  100
//  -827
//  6.02e23
//  0X1A2B,  0x1a2b, 0x1A2B.2B
//
// Floats must be in decimal and must either:
//
//     - Have digits both before and after the decimal point (both can be
//       a single 0), e.g. 0.5, -100.0, or
//     - Have a lower-case e that represents scientific notation,
//       e.g. -3e-3, 6.02e23.
//
// Integers can be:
//
//     - decimal (e.g. -827)
//     - hexadecimal (must begin with 0x and must use capital A-F, e.g. 0x1A2B)
//
func LexNumber(l *Lexer) StateFn {
	l.SkipWhiteSpaces()
	typ, ok := scanNumericOrDuration(l, SUPPORT_DURATION)
	//u.Debugf("typ  %v   %v", typ, ok)
	if !ok {
		return l.errorf("bad number syntax: %q", l.input[l.start:l.pos])
	}
	// Emits tokenFloat or tokenInteger.
	l.Emit(typ)
	return nil
}

// LexNumberOrDuration floats, integers, hex, exponential, signed
//
//  1.23
//  100
//  -827
//  6.02e23
//  0X1A2B,  0x1a2b, 0x1A2B.2B
//
// durations:   45m, 2w, 20y, 22d, 40ms, 100ms, -100ms
//
// Floats must be in decimal and must either:
//
//     - Have digits both before and after the decimal point (both can be
//       a single 0), e.g. 0.5, -100.0, or
//     - Have a lower-case e that represents scientific notation,
//       e.g. -3e-3, 6.02e23.
//
// Integers can be:
//
//     - decimal (e.g. -827)
//     - hexadecimal (must begin with 0x and must use capital A-F, e.g. 0x1A2B)
//
func LexNumberOrDuration(l *Lexer) StateFn {
	l.SkipWhiteSpaces()
	typ, ok := scanNumericOrDuration(l, true)
	u.Debugf("typ%T   %v", typ, ok)
	if !ok {
		return l.errorf("bad number syntax: %q", l.input[l.start:l.pos])
	}
	l.Emit(typ)
	return nil
}

// LexDuration floats, integers time-durations
//
// durations:   45m, 2w, 20y, 22d, 40ms, 100ms, -100ms
//
func LexDuration(l *Lexer) StateFn {
	l.SkipWhiteSpaces()
	typ, ok := scanNumericOrDuration(l, true)
	if !ok {
		return l.errorf("bad number syntax: %q", l.input[l.start:l.pos])
	}
	l.Emit(typ)
	return nil
}

// scan for a number
//
// It returns the scanned tokenType (tokenFloat or tokenInteger) and a flag
// indicating if an error was found.
//
func scanNumber(l *Lexer) (typ TokenType, ok bool) {
	return scanNumericOrDuration(l, false)
}

// scan for a number
//
// It returns the scanned tokenType (tokenFloat or tokenInteger) and a flag
// indicating if an error was found.
//
func scanNumericOrDuration(l *Lexer, doDuration bool) (typ TokenType, ok bool) {
	typ = TokenInteger
	// Optional leading sign.
	hasSign := l.accept("+-")
	peek2 := l.PeekX(2)
	//u.Debugf("scanNumericOrDuration?  '%v'", string(peek2))
	if peek2 == "0x" {
		// Hexadecimal.
		if hasSign {
			// No signs for hexadecimals.
			return
		}
		l.acceptRun("0x")
		if !l.acceptRun(hexDigits) {
			// Requires at least one digit.
			return
		}
		if l.accept(".") {
			// No dots for hexadecimals.
			return
		}
	} else {
		// Decimal
		if !l.acceptRun(decDigits) {
			// Requires at least one digit
			return
		}
		if l.accept(".") {
			// Float
			if !l.acceptRun(decDigits) {
				// Requires a digit after the dot.
				return
			}
			typ = TokenFloat
		} else {
			if (!hasSign && l.input[l.start] == '0') ||
				(hasSign && l.input[l.start+1] == '0') {
				if peek2 == "0 " || peek2 == "0," {
					return typ, true
				}
				// Integers can't start with 0.
				return
			}
		}
		if l.accept("e") {
			l.accept("+-")
			if !l.acceptRun(decDigits) {
				// A digit is required after the scientific notation.
				return
			}
			typ = TokenFloat
		}
	}

	if doDuration {
		if l.acceptRun("yYmMdDuUsSwW") {
			// duration was found
			typ = TokenDuration
		}
	} else {
		// Next thing must not be alphanumeric.
		if isAlNum(l.Peek()) {
			l.Next()
			return
		}
	}

	ok = true
	return
}

// Helpers --------------------------------------------------------------------

// is Alpha Numeric reports whether r is an alphabetic, digit, or underscore.
func isAlNum(r rune) bool {
	return r == '_' || unicode.IsLetter(r) || unicode.IsDigit(r)
}

// is Alpha reports whether r is an alphabetic, or underscore or period
func isAlpha(r rune) bool {
	return r == '_' || unicode.IsLetter(r) || r == '.'
}

// is Alpha Numeric reports whether r is an alphabetic, digit, or underscore, or period
func isAlNumOrPeriod(r rune) bool {
	return r == '_' || unicode.IsLetter(r) || unicode.IsDigit(r) || r == '.'
}

func isDigit(r rune) bool {
	return r >= '0' && r <= '9'
}

func isWhiteSpace(r rune) bool {
	switch r {
	case '\r', '\n', '\t', ' ':
		return true
	}
	return false
}

// A break, is some character such as comma, ;, etc
func isBreak(r rune) bool {
	switch r {
	case '\'', ',', ';', '"':
		return true
	}
	return false
}

// Is the given rune valid in an identifier?
func isIdentCh(r rune) bool {
	switch {
	case isAlNum(r):
		return true
	case r == '_':
		return true
	}
	return false
}

func isIdentifierRune(r rune) bool {
	if unicode.IsLetter(r) || unicode.IsDigit(r) {
		return true
	}
	for _, allowedRune := range IDENTITY_CHARS {
		if allowedRune == r {
			return true
		}
	}
	return false
}

func isIdentifierFirstRune(r rune) bool {
	if r == '\'' {
		return false
	} else if isDigit(r) {
		return false
	} else if isAlpha(r) {
		return true
	} else if r == '@' {
		// are we really going to support this globaly as identity?
		return true
	}
	return false
}

func isLaxIdentifierRune(r rune) bool {
	if unicode.IsLetter(r) || unicode.IsDigit(r) {
		return true
	}
	for _, allowedRune := range IDENTITY_LAX_CHARS {
		if allowedRune == r {
			return true
		}
	}
	return false
}

// Uses the identity escaping/quote characters
func isIdentityQuoteMark(r rune) bool {
	return bytes.IndexByte(IdentityQuoting, byte(r)) >= 0
}

func XXXlexColumnsOld(l *Lexer) StateFn {

	l.SkipWhiteSpaces()
	if l.IsEnd() {
		return nil
	}
	r := l.Next()

	u.Debugf("LexColumn  r= '%v'", string(r))

	// characters that indicate start of an identity, we can short circuit the
	// rest because we know its an identity (or error)
	if isIdentityQuoteMark(r) {
		l.backup()
		l.Push("LexColumns", l.clauseState())
		return LexExpressionOrIdentity
	}

	// Cover the logic and grouping
	switch r {
	case '!', '=', '>', '<', '(', ')', ',', ';', '-', '*', '+', '%', '/':
		foundLogical := false
		foundOperator := false
		switch r {
		case '-': // comment?  or minus?
			p := l.Peek()
			if p == '-' {
				l.backup()
				l.Push("LexColumns", l.clauseState())
				return LexInlineComment
			} else {
				l.Emit(TokenMinus)
				return l.clauseState()
			}
		case ';':
			l.backup()
			return nil
		case '(': // this is a logical Grouping/Ordering
			//l.Push("LexParenEnd", LexParenEnd)
			l.Emit(TokenLeftParenthesis)
			return l.clauseState()
		case ')': // this is a logical Grouping/Ordering
			l.Emit(TokenRightParenthesis)
			return l.clauseState()
		case ',':
			l.Emit(TokenComma)
			return l.clauseState()
		case '*':
			//pw := l.PeekWord()
			//u.Debugf("pw?'%v'    r=%v", pw, string(r))
			// if l.isNextKeyword(pw) {
			// 	//   select * from
			// 	//u.Infof("EmitStar?")
			// 	l.Emit(TokenStar)
			// 	return nil
			// } else {
			//u.Warnf("is not keyword? %v", pw)
			l.Emit(TokenMultiply)
			//foundOperator = true
			//}
			// WHERE x = 5 * 5
			return l.clauseState()
		case '!': //  !=
			if r2 := l.Peek(); r2 == '=' {
				l.Next()
				l.Emit(TokenNE)
				foundLogical = true
			} else {
				//u.Error("Found ! without equal")
				l.Emit(TokenNegate)
				foundLogical = true
				return l.clauseState()
			}
		case '=':
			if r2 := l.Peek(); r2 == '=' {
				l.Next()
				l.Emit(TokenEqualEqual)
				foundOperator = true
			} else {
				l.Emit(TokenEqual)
				foundOperator = true
			}
		case '>':
			if r2 := l.Peek(); r2 == '=' {
				l.Next()
				l.Emit(TokenGE)
			} else {
				l.Emit(TokenGT)
			}
			foundLogical = true
		case '<':
			if r2 := l.Peek(); r2 == '=' {
				l.Next()
				l.Emit(TokenLE)
				foundLogical = true
			} else if r2 == '>' { //   <>
				l.Next()
				l.Emit(TokenNE)
				foundOperator = true
			}
		case '+':
			if r2 := l.Peek(); r2 == '=' {
				l.Next()
				l.Emit(TokenPlusEquals)
				foundOperator = true
			} else if r2 == '+' {
				l.Next()
				l.Emit(TokenPlusPlus)
				foundOperator = true
			} else {
				l.Emit(TokenPlus)
				foundLogical = true
			}
		case '%':
			l.Emit(TokenModulus)
			foundOperator = true
		case '/':
			l.Emit(TokenDivide)
			foundOperator = true
		}
		if foundLogical == true {
			//u.Debugf("found LexColumns = '%v'", string(r))
			// There may be more than one item here
			l.Push("LexColumns", l.clauseState())
			return LexExpressionOrIdentity
		} else if foundOperator {
			//u.Debugf("found LexColumns = '%v'", string(r))
			// There may be more than one item here
			l.Push("LexColumns", l.clauseState())
			return LexExpressionOrIdentity
		}
	}

	l.backup()
	word := strings.ToLower(l.PeekWord())
	//u.Debugf("LexColumn looking for operator:  word=%s", word)
	switch word {
	case "as":
		l.skipX(2)
		l.Emit(TokenAs)
		l.Push("LexColumns", l.clauseState())
		l.Push("LexIdentifier", LexIdentifier)
		return nil
	case "if":
		l.skipX(2)
		l.Emit(TokenIf)
		l.Push("LexColumns", l.clauseState())
		//l.Push("LexExpression", LexExpression)
		return nil
	case "in", "like", "between": // what is complete list here?
		switch word {
		case "in": // IN
			l.skipX(2)
			l.Emit(TokenIN)
			l.Push("LexColumns", l.clauseState())
			l.Push("LexListOfArgs", LexListOfArgs)
			return nil
		case "like": // like
			l.skipX(4)
			l.Emit(TokenLike)
			//u.Debugf("like?  %v", l.PeekX(10))
			l.Push("LexColumns", l.clauseState())
			l.Push("LexExpressionOrIdentity", LexExpressionOrIdentity)
			return nil
		case "between":
			l.ConsumeWord(word)
			l.Emit(TokenBetween)
			//u.Debugf("between?  %v", l.PeekX(10))
			l.Push("LexColumns", LexColumns)
			l.Push("LexExpressionOrIdentity", LexExpressionOrIdentity)
			return nil
		}
	case "and", "or":
		// this marks beginning of new related column
		switch word {
		case "and":
			l.skipX(3)
			l.Emit(TokenLogicAnd)
		case "or":
			l.skipX(2)
			l.Emit(TokenLogicOr)
			// case "not":
			// 	l.skipX(3)
			// 	l.Emit(TokenLogicAnd)
		}
		//l.Push("LexColumns", LexColumns)
		return LexColumns

	default:
		r = l.Peek()
		if r == ',' {
			l.Emit(TokenComma)
			l.Push("LexColumns", l.clauseState())
			return LexExpressionOrIdentity
		}
		if l.isNextKeyword(word) {
			//u.Warnf("found keyword? %v ", word)
			return nil
		}
	}
	//u.LogTracef(u.WARN, "hmmmmmmm")

	// ensure we don't get into a recursive death spiral here?
	if len(l.stack) < 100 {
		u.Debugf("Push() LexColumns  '%v'", string(r))
		l.Push("LexColumns", l.clauseState())
	} else {
		u.Errorf("Gracefully refusing to add more LexColumns: ")
	}

	// Since we did Not find anything, we are going to go for a Expression or Identity
	return LexExpressionOrIdentity
}
func XXXlexConditionalClauseOld(l *Lexer) StateFn {

	l.SkipWhiteSpaces()
	if l.IsEnd() {
		return nil
	}
	r := l.Next()

	u.Debugf("LexConditionalClause  r= '%v'", string(r))

	// characters that indicate start of an identity, we can short circuit the
	// rest because we know its an identity (or error)
	if isIdentityQuoteMark(r) {
		l.backup()
		l.Push("LexConditionalClause", LexConditionalClause)
		return LexExpressionOrIdentity
	}

	// Cover the logic and grouping
	switch r {
	case '!', '=', '>', '<', '(', ')', ',', ';', '-', '*', '+', '%', '/':
		foundLogical := false
		foundOperator := false
		switch r {
		case '-': // comment?  or minus?
			p := l.Peek()
			if p == '-' {
				l.backup()
				l.Push("LexConditionalClause", LexConditionalClause)
				return LexInlineComment
			} else {
				l.Emit(TokenMinus)
				return LexConditionalClause
			}
		case ';':
			l.backup()
			return nil
		case '(': // this is a logical Grouping/Ordering
			//l.Push("LexParenEnd", LexParenEnd)
			l.Emit(TokenLeftParenthesis)
			return LexConditionalClause
		case ')': // this is a logical Grouping/Ordering
			l.Emit(TokenRightParenthesis)
			return LexConditionalClause
		case ',':
			l.Emit(TokenComma)
			return LexConditionalClause
		case '*':
			l.Emit(TokenMultiply)
			// WHERE x = 5 * 5
			return LexConditionalClause
		case '!': //  !=
			if r2 := l.Peek(); r2 == '=' {
				l.Next()
				l.Emit(TokenNE)
				foundLogical = true
			} else {
				//u.Error("Found ! without equal")
				l.Emit(TokenNegate)
				return LexConditionalClause
			}
		case '=':
			if r2 := l.Peek(); r2 == '=' {
				l.Next()
				l.Emit(TokenEqualEqual)
				foundOperator = true
			} else {
				l.Emit(TokenEqual)
				foundOperator = true
			}
		case '>':
			if r2 := l.Peek(); r2 == '=' {
				l.Next()
				l.Emit(TokenGE)
			} else {
				l.Emit(TokenGT)
			}
			foundLogical = true
		case '<':
			if r2 := l.Peek(); r2 == '=' {
				l.Next()
				l.Emit(TokenLE)
				foundLogical = true
			} else if r2 == '>' { //   <>
				l.Next()
				l.Emit(TokenNE)
				foundOperator = true
			}
		case '+':
			if r2 := l.Peek(); r2 == '=' {
				l.Next()
				l.Emit(TokenPlusEquals)
				foundOperator = true
			} else if r2 == '+' {
				l.Next()
				l.Emit(TokenPlusPlus)
				foundOperator = true
			} else {
				l.Emit(TokenPlus)
				foundLogical = true
			}
		case '%':
			l.Emit(TokenModulus)
			foundOperator = true
		case '/':
			l.Emit(TokenDivide)
			foundOperator = true
		}
		if foundLogical == true {
			//u.Debugf("found LexConditionalClause = '%v'", string(r))
			// There may be more than one item here
			l.Push("LexConditionalClause", LexConditionalClause)
			return LexExpressionOrIdentity
		} else if foundOperator {
			//u.Debugf("found LexConditionalClause = '%v'", string(r))
			// There may be more than one item here
			l.Push("LexConditionalClause", LexConditionalClause)
			return LexExpressionOrIdentity
		}
	}

	l.backup()
	word := strings.ToLower(l.PeekWord())
	//u.Debugf("LexConditionalClause looking for word=%s", word)
	switch word {
	case "in", "like", "between": // what is complete list here?
		switch word {
		case "in":
			l.ConsumeWord(word)
			l.Emit(TokenIN)
			l.Push("LexConditionalClause", LexConditionalClause)
			l.Push("LexListOfArgs", LexListOfArgs)
			return nil
		case "like":
			l.ConsumeWord(word)
			l.Emit(TokenLike)
			//u.Debugf("like?  %v", l.PeekX(10))
			l.Push("LexConditionalClause", LexConditionalClause)
			l.Push("LexExpressionOrIdentity", LexExpressionOrIdentity)
			return nil
		case "between":
			l.ConsumeWord(word)
			l.Emit(TokenBetween)
			//u.Debugf("between?  %v", l.PeekX(10))
			l.Push("LexConditionalClause", LexConditionalClause)
			l.Push("LexExpressionOrIdentity", LexExpressionOrIdentity)
			return nil
		}
	case "and", "or":
		// this marks beginning of new related column
		switch word {
		case "and":
			l.ConsumeWord(word)
			l.Emit(TokenLogicAnd)
		case "or":
			l.ConsumeWord(word)
			l.Emit(TokenLogicOr)
			// case "not":
			// 	l.skipX(3)
			// 	l.Emit(TokenLogicAnd)
		}
		//l.Push("LexConditionalClause", LexConditionalClause)
		return LexConditionalClause
	case "select", "where", "from":
		return LexSubQuery
	default:
		r = l.Peek()
		if r == ',' {
			l.Emit(TokenComma)
			l.Push("LexConditionalClause", l.clauseState())
			return LexExpressionOrIdentity
		}
		if l.isNextKeyword(word) {
			//u.Warnf("found keyword? %v ", word)
			return nil
		}
	}
	//u.LogTracef(u.WARN, "hmmmmmmm")
	//u.Debugf("LexConditionalClause = '%v'", string(r))
	// ensure we don't get into a recursive death spiral here?
	if len(l.stack) < 100 {
		l.Push("LexConditionalClause", LexConditionalClause)
	} else {
		u.Errorf("Gracefully refusing to add more LexConditionalClause: ")
	}

	// Since we did Not find anything, we are going to go for a Expression or Identity
	return LexExpressionOrIdentity
}<|MERGE_RESOLUTION|>--- conflicted
+++ resolved
@@ -1464,7 +1464,6 @@
 		l.Push("LexTableReferences", LexTableReferences)
 		l.Push("LexIdentifier", LexIdentifier)
 		return nil
-<<<<<<< HEAD
 	case "outer":
 		l.ConsumeWord(word)
 		l.Emit(TokenOuter)
@@ -1481,35 +1480,6 @@
 		l.ConsumeWord(word)
 		l.Emit(TokenRight)
 		return LexTableReferences
-=======
-	case "inner":
-		word = strings.ToLower(l.PeekX(len("inner join")))
-		if word == "inner join" {
-			l.ConsumeWord("INNER JOIN")
-			l.Emit(TokenInnerJoin)
-			l.Push("LexTableReferences", LexTableReferences)
-			//l.Push("LexExpression", LexExpression)
-			return nil
-		}
-	case "outer":
-		word = strings.ToLower(l.PeekX(len("outer join")))
-		if word == "outer join" {
-			l.ConsumeWord("OUTER JOIN")
-			l.Emit(TokenOuterJoin)
-			l.Push("LexTableReferences", LexTableReferences)
-			//l.Push("LexExpression", LexExpression)
-			return nil
-		}
-	case "left":
-		word = strings.ToLower(l.PeekX(len("left join")))
-		if word == "left join" {
-			l.ConsumeWord("LEFT JOIN")
-			l.Emit(TokenLeftJoin)
-			l.Push("LexTableReferences", LexTableReferences)
-			//l.Push("LexExpression", LexExpression)
-			return nil
-		}
->>>>>>> ff4c0593
 	case "join":
 		l.ConsumeWord(word)
 		l.Emit(TokenJoin)
