--- conflicted
+++ resolved
@@ -257,8 +257,6 @@
 	}
 	lcols := m.leftStmt.UnAliasedColumns()
 	rcols := m.rightStmt.UnAliasedColumns()
-<<<<<<< HEAD
-=======
 	// TODO:  This needs to be in Planner
 	if colScanner, ok := m.leftSource.(datasource.Scanner); ok {
 		for i, colName := range colScanner.Columns() {
@@ -282,7 +280,6 @@
 			}
 		}
 	}
->>>>>>> 98c8d0b9
 	//u.Infof("lcols:  %#v for sql %s", lcols, m.leftStmt.Source.String())
 	//u.Infof("rcols:  %#v for sql %v", rcols, m.rightStmt.Source.String())
 	lh := make(map[string][]datasource.Message)
